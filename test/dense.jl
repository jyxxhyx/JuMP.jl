--- conflicted
+++ resolved
@@ -42,11 +42,7 @@
   
 end
 
-<<<<<<< HEAD
-doTest()
-=======
 N = int(ARGS[1])
 M = int(ARGS[2])
 
-doTest(N,M)
->>>>>>> db163810
+doTest(N,M)